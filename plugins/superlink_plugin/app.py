--- conflicted
+++ resolved
@@ -201,42 +201,6 @@
     return project_dir, _cleanup
 
 
-<<<<<<< HEAD
-=======
-def _build_run_config(options: Namespace) -> FlowerRunConfig:
-    """Extract the Flower run override settings from plugin options."""
-    return FlowerRunConfig(
-        rounds=options.rounds,
-        total_clients=options.total_clients,
-        local_epochs=options.local_epochs,
-        learning_rate=options.learning_rate,
-        data_seed=options.data_seed,
-        fraction_evaluate=options.fraction_evaluate,
-    )
-
-
-def _build_addresses(options: Namespace) -> SuperLinkAddresses:
-    """Produce the Fleet/Control/ServerApp bind addresses."""
-    return SuperLinkAddresses(
-        fleet=f"{options.host}:{options.fleet_port}",
-        control=f"{options.host}:{options.control_port}",
-        serverapp=f"{options.host}:{options.serverapp_port}",
-    )
-
-def _check_superlink_reachable(host: str, port: int) -> None:
-    try:
-        with socket.create_connection((host, port), timeout=5):
-            print(
-                f"[fedmed-pl-supernode] TCP connectivity to {host}:{port} OK",
-                flush=True,
-            )
-    except OSError as e:
-        print(
-            f"[fedmed-pl-supernode] ERROR: cannot reach {host}:{port} -> {e}",
-            flush=True,
-        )
-
->>>>>>> e7eb132a
 def _prepare_environment(state_dir: str) -> tuple[dict[str, str], Path]:
     """Create the FLWR_HOME directory and return (env, home_path)."""
     env = os.environ.copy()
@@ -526,7 +490,6 @@
     min_memory_limit="8Gi",
     min_cpu_limit="1000m",
 )
-<<<<<<< HEAD
 def main(options: Namespace, inputdir: Path, outputdir: Path) -> None:
     print(
         "\n==============================="
@@ -535,9 +498,6 @@
         flush=True,
     )
     del inputdir
-=======
-def _plugin_main(options: Namespace, inputdir: Path, outputdir: Path) -> None:
->>>>>>> e7eb132a
     handle_signals()
 
     # DEBUG: show what pl-dircopy actually put into /incoming
@@ -599,12 +559,8 @@
         )
     else:
         print(
-<<<<<<< HEAD
-            "[fedmed-pl-superlink] unable to auto-detect host IPs.",
-=======
             "[fedmed-pl-superlink] unable to auto-detect host IPs; "
             "falling back to 127.0.0.1 for SSH -R backend (may fail on host)",
->>>>>>> e7eb132a
             flush=True,
         )
         tunnel_ip = "127.0.0.1"
@@ -629,23 +585,9 @@
     summary_path.write_text(json.dumps(summary, indent=2))
     print(f"[fedmed-pl-superlink] wrote summary to {summary_path}", flush=True)
 
-<<<<<<< HEAD
     # Get rid of temp flower working directory
     shutil.rmtree(flwr_home, ignore_errors=True)
     print(f"[fedmed-pl-superlink] cleaned {flwr_home}", flush=True)
-=======
-    if not options.keep_state:
-        shutil.rmtree(flwr_home, ignore_errors=True)
-        print(f"[fedmed-pl-superlink] cleaned {flwr_home}", flush=True)
-
-
-
-def main(*args, **kwargs):
-    if not args and not kwargs and "--json" in sys.argv:
-        emit_plugin_json()
-        return
-    return _plugin_main(*args, **kwargs)
->>>>>>> e7eb132a
 
 
 def emit_plugin_json() -> None:
